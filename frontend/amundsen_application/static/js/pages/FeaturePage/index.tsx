// Copyright Contributors to the Amundsen project.
// SPDX-License-Identifier: Apache-2.0

import * as React from 'react';
import { bindActionCreators } from 'redux';
import { connect } from 'react-redux';
import { RouteComponentProps } from 'react-router';

import TabsComponent, { TabInfo } from 'components/TabsComponent';
import Breadcrumb from 'components/Breadcrumb';
import EditableSection from 'components/EditableSection';
import TagInput from 'components/Tags/TagInput';
import BadgeList from 'features/BadgeList';
<<<<<<< HEAD
import LineageList from 'pages/TableDetailPage/LineageList';
import {
  getMaxLength,
  getSourceDisplayName,
  isFeatureListLineageEnabled,
=======
import {
  getDisplayNameByResource,
  getMaxLength,
  getSourceDisplayName,
>>>>>>> 2da29ec5
} from 'config/config-utils';
import { GlobalState } from 'ducks/rootReducer';
import {
  FeatureCodeState,
  FeaturePreviewDataState,
  getFeature,
  getFeatureCode,
<<<<<<< HEAD
  getFeatureLineage,
  FeatureLineageState,
} from 'ducks/feature/reducer';
import { GetFeatureCodeRequest, GetFeatureRequest } from 'ducks/feature/types';
import { GetFeatureLineageRequest } from 'ducks/lineage/types';
import { FeatureMetadata } from 'interfaces/Feature';
=======
  getFeaturePreviewData,
} from 'ducks/feature/reducer';
import {
  GetFeatureCodeRequest,
  GetFeaturePreviewDataRequest,
  GetFeatureRequest,
} from 'ducks/feature/types';
import { PreviewDataTable } from 'features/PreviewData';
import { FeatureMetadata, FeaturePreviewQueryParams } from 'interfaces/Feature';
>>>>>>> 2da29ec5
import { ResourceType } from 'interfaces/Resources';
import { logAction } from 'utils/analytics';
import { getLoggingParams } from 'utils/logUtils';
import { formatDateTimeShort } from 'utils/dateUtils';

import FeatureDescEditableText from './FeatureDescEditableText';
import FeatureOwnerEditor from './FeatureOwnerEditor';
import { GenerationCode } from './GenerationCode';

import {
  PREVIEW_DATA_TAB_TITLE,
  DATA_TYPE_TITLE,
  DESCRIPTION_TITLE,
  ENTITY_TITLE,
  FEATURE_GROUP_TITLE,
  FEATURE_TAB,
  GEN_CODE_TAB_TITLE,
  LAST_UPDATED_TITLE,
  OWNERS_TITLE,
  PARTITION_KEY_TITLE,
  SOURCE_TITLE,
  TAG_TITLE,
  VERSION_TITLE,
  UPSTREAM_TAB_TITLE,
} from './constants';

import './styles.scss';

interface StateFromProps {
  isLoading: boolean;
  statusCode: number | null;
  feature: FeatureMetadata;
  featureCode: FeatureCodeState;
<<<<<<< HEAD
  featureLineage: FeatureLineageState;
=======
  preview: FeaturePreviewDataState;
>>>>>>> 2da29ec5
}

export interface DispatchFromProps {
  getFeatureDispatch: (
    key: string,
    index: string,
    source: string
  ) => GetFeatureRequest;
  getFeatureCodeDispatch: (key: string) => GetFeatureCodeRequest;
<<<<<<< HEAD
  getFeatureLineageDispatch: (key: string) => GetFeatureLineageRequest;
=======
  getFeaturePreviewDispatch: (
    payload: FeaturePreviewQueryParams
  ) => GetFeaturePreviewDataRequest;
>>>>>>> 2da29ec5
}

interface FeatureRouteParams {
  group: string;
  name: string;
  version: string;
}

export type FeaturePageProps = RouteComponentProps<FeatureRouteParams> &
  StateFromProps &
  DispatchFromProps;

export const FeaturePageLoader: React.FC = () => (
  <div className="resource-detail-layout feature-page">
    <header className="resource-header">
      <section className="header-section">
        <div className="shimmer-page-title is-shimmer-animated" />
        <div className="shimmer-page-subtitle is-shimmer-animated" />
      </section>
    </header>
    <article className="column-layout-1">
      <aside className="left-panel">
        <section className="metadata-section">
          <div className="shimmer-section-title is-shimmer-animated" />
          <div className="shimmer-section-content is-shimmer-animated" />
        </section>
        <section className="column-layout-2">
          <section className="left-panel">
            <section className="metadata-section">
              <div className="shimmer-section-title is-shimmer-animated" />
              <div className="shimmer-section-content is-shimmer-animated" />
            </section>
            <section className="metadata-section">
              <div className="shimmer-section-title is-shimmer-animated" />
              <div className="shimmer-section-content is-shimmer-animated" />
            </section>
            <section className="metadata-section">
              <div className="shimmer-section-title is-shimmer-animated" />
              <div className="shimmer-section-content is-shimmer-animated" />
            </section>
            <section className="metadata-section">
              <div className="shimmer-section-title is-shimmer-animated" />
              <div className="shimmer-section-content is-shimmer-animated" />
            </section>
          </section>
          <section className="right-panel">
            <section className="metadata-section">
              <div className="shimmer-section-title is-shimmer-animated" />
              <div className="shimmer-section-content is-shimmer-animated" />
            </section>
            <section className="metadata-section">
              <div className="shimmer-section-title is-shimmer-animated" />
              <div className="shimmer-section-content is-shimmer-animated" />
            </section>
            <section className="metadata-section">
              <div className="shimmer-section-title is-shimmer-animated" />
              <div className="shimmer-section-content is-shimmer-animated" />
            </section>
            <section className="metadata-section">
              <div className="shimmer-section-title is-shimmer-animated" />
              <div className="shimmer-section-content is-shimmer-animated" />
            </section>
          </section>
        </section>
      </aside>
      <main className="right-panel">
        <section className="metadata-section">
          <div className="shimmer-tab-title">
            <div className="shimmer-tab is-shimmer-animated" />
            <div className="shimmer-tab is-shimmer-animated" />
            <div className="shimmer-tab is-shimmer-animated" />
          </div>
          <div className="shimmer-tab-content is-shimmer-animated" />
          <div className="shimmer-tab-content is-shimmer-animated" />
          <div className="shimmer-tab-content is-shimmer-animated" />
          <div className="shimmer-tab-content is-shimmer-animated" />
          <div className="shimmer-tab-content is-shimmer-animated" />
        </section>
      </main>
    </article>
  </div>
);

<<<<<<< HEAD
export function renderTabs(featureCode, featureLineage) {
=======
export function renderTabs(featureCode, preview) {
>>>>>>> 2da29ec5
  const tabInfo: TabInfo[] = [];
  tabInfo.push({
    content: (
      <GenerationCode
        isLoading={featureCode.isLoading}
        featureCode={featureCode.featureCode}
      />
    ),
    key: FEATURE_TAB.GEN_CODE,
    title: GEN_CODE_TAB_TITLE,
  });
<<<<<<< HEAD
  if (isFeatureListLineageEnabled()) {
    const upstreamItems = featureLineage.featureLineage.upstream_entities;
    if (upstreamItems.length > 0) {
      tabInfo.push({
        content: <LineageList items={upstreamItems} direction="upstream" />,
        key: UPSTREAM_TAB_TITLE,
        title: `Upstream (${upstreamItems.length})`,
      });
    }
  }
=======

  tabInfo.push({
    content: (
      <PreviewDataTable
        isLoading={preview.isLoading}
        previewData={preview.previewData}
      />
    ),
    key: FEATURE_TAB.PREVIEW_DATA,
    title: PREVIEW_DATA_TAB_TITLE,
  });

>>>>>>> 2da29ec5
  return (
    <TabsComponent
      tabs={tabInfo}
      defaultTab={FEATURE_TAB.GEN_CODE}
      onSelect={(key) => {
        logAction({
          command: 'click',
          target_id: 'feature_page_tab',
          label: key,
        });
      }}
    />
  );
}

export const getFeatureKey = (group: string, name: string, version: string) =>
  `${group}/${name}/${version}`;

export const FeaturePage: React.FC<FeaturePageProps> = ({
  isLoading,
  feature,
  featureCode,
<<<<<<< HEAD
  featureLineage,
  getFeatureDispatch,
  getFeatureCodeDispatch,
  getFeatureLineageDispatch,
=======
  preview,
  getFeatureDispatch,
  getFeatureCodeDispatch,
  getFeaturePreviewDispatch,
>>>>>>> 2da29ec5
  location,
  match,
}: FeaturePageProps) => {
  const [key, setKey] = React.useState('');
  React.useEffect(() => {
    const { group, name, version } = match.params;
    const newKey = getFeatureKey(group, name, version);
    if (key !== newKey) {
      const { index, source } = getLoggingParams(location.search);
      setKey(newKey);
      getFeatureDispatch(newKey, index, source);
      getFeatureCodeDispatch(newKey);
<<<<<<< HEAD
      getFeatureLineageDispatch(newKey);
=======
      getFeaturePreviewDispatch({
        version,
        feature_group: group,
        feature_name: name,
      });
>>>>>>> 2da29ec5
    }
  });

  if (isLoading) {
    return <FeaturePageLoader />;
  }
  const sourcesWithDisplay = feature.availability.map((source) =>
    getSourceDisplayName(source, ResourceType.feature)
  );
  return (
    <div className="resource-detail-layout feature-page">
      <header className="resource-header">
        <section className="header-section">
          <Breadcrumb />
          <span className="icon icon-header icon-database" />
        </section>
        <section className="header-section">
          <h1
            className="header-title-text text-headline-w2 truncated"
            title={feature.name}
          >
            {feature.feature_group}.{feature.name}
          </h1>
          <p className="header-subtitle text-body-w3">
            {getDisplayNameByResource(ResourceType.feature)}
            {sourcesWithDisplay.length > 0 && '&bull;&nbsp;'}
            {sourcesWithDisplay.join(', ')}
            {feature.badges.length > 0 && <BadgeList badges={feature.badges} />}
          </p>
        </section>
      </header>
      <article className="column-layout-1">
        <aside className="left-panel">
          <EditableSection title={DESCRIPTION_TITLE}>
            <FeatureDescEditableText
              maxLength={getMaxLength('tableDescLength')}
              value={feature.description}
              editable
            />
          </EditableSection>
          <section className="column-layout-2">
            <section className="left-panel">
              <section className="metadata-section">
                <h3 className="section-title text-title-w3">{ENTITY_TITLE}</h3>
                {feature.entity}
              </section>
              <section className="metadata-section">
                <h3 className="section-title text-title-w3">
                  {DATA_TYPE_TITLE}
                </h3>
                {feature.data_type}
              </section>
              <section className="metadata-section">
                <h3 className="section-title text-title-w3">{SOURCE_TITLE}</h3>
                {feature.availability}
              </section>
              <section className="metadata-section">
                <h3 className="section-title text-title-w3">
                  {LAST_UPDATED_TITLE}
                </h3>
                <time>
                  {formatDateTimeShort({
                    epochTimestamp: feature.last_updated_timestamp,
                  })}
                </time>
              </section>
              <EditableSection title={TAG_TITLE}>
                <TagInput
                  resourceType={ResourceType.feature}
                  uriKey={feature.key}
                />
              </EditableSection>
            </section>
            <section className="right-panel">
              <EditableSection title={OWNERS_TITLE}>
                <FeatureOwnerEditor resourceType={ResourceType.feature} />
              </EditableSection>
              {feature.partition_column !== null &&
                feature.partition_column !== undefined && (
                  <section className="metadata-section">
                    <h3 className="section-title text-title-w3">
                      {PARTITION_KEY_TITLE}
                    </h3>
                    {feature.partition_column}
                  </section>
                )}
              <section className="metadata-section">
                <h3 className="section-title text-title-w3">{VERSION_TITLE}</h3>
                {feature.version}
              </section>
              <section className="metadata-section">
                <h3 className="section-title text-title-w3">
                  {FEATURE_GROUP_TITLE}
                </h3>
                {feature.feature_group}
              </section>
            </section>
          </section>
        </aside>
<<<<<<< HEAD
        <main className="right-panel">
          {renderTabs(featureCode, featureLineage)}
        </main>
=======
        <main className="right-panel">{renderTabs(featureCode, preview)}</main>
>>>>>>> 2da29ec5
      </article>
    </div>
  );
};

export const mapStateToProps = (state: GlobalState) => ({
  isLoading: state.feature.isLoading,
  statusCode: state.feature.statusCode,
  feature: state.feature.feature,
  featureCode: state.feature.featureCode,
<<<<<<< HEAD
  featureLineage: state.feature.featureLineage,
=======
  preview: state.feature.preview,
>>>>>>> 2da29ec5
});

export const mapDispatchToProps = (dispatch: any) =>
  bindActionCreators(
    {
      getFeatureDispatch: getFeature,
      getFeatureCodeDispatch: getFeatureCode,
<<<<<<< HEAD
      getFeatureLineageDispatch: getFeatureLineage,
=======
      getFeaturePreviewDispatch: getFeaturePreviewData,
>>>>>>> 2da29ec5
    },
    dispatch
  );

export default connect<StateFromProps, DispatchFromProps>(
  mapStateToProps,
  mapDispatchToProps
)(FeaturePage);<|MERGE_RESOLUTION|>--- conflicted
+++ resolved
@@ -11,18 +11,12 @@
 import EditableSection from 'components/EditableSection';
 import TagInput from 'components/Tags/TagInput';
 import BadgeList from 'features/BadgeList';
-<<<<<<< HEAD
 import LineageList from 'pages/TableDetailPage/LineageList';
-import {
-  getMaxLength,
-  getSourceDisplayName,
-  isFeatureListLineageEnabled,
-=======
 import {
   getDisplayNameByResource,
   getMaxLength,
   getSourceDisplayName,
->>>>>>> 2da29ec5
+  isFeatureListLineageEnabled,
 } from 'config/config-utils';
 import { GlobalState } from 'ducks/rootReducer';
 import {
@@ -30,14 +24,8 @@
   FeaturePreviewDataState,
   getFeature,
   getFeatureCode,
-<<<<<<< HEAD
   getFeatureLineage,
   FeatureLineageState,
-} from 'ducks/feature/reducer';
-import { GetFeatureCodeRequest, GetFeatureRequest } from 'ducks/feature/types';
-import { GetFeatureLineageRequest } from 'ducks/lineage/types';
-import { FeatureMetadata } from 'interfaces/Feature';
-=======
   getFeaturePreviewData,
 } from 'ducks/feature/reducer';
 import {
@@ -45,9 +33,9 @@
   GetFeaturePreviewDataRequest,
   GetFeatureRequest,
 } from 'ducks/feature/types';
+import { GetFeatureLineageRequest } from 'ducks/lineage/types';
 import { PreviewDataTable } from 'features/PreviewData';
 import { FeatureMetadata, FeaturePreviewQueryParams } from 'interfaces/Feature';
->>>>>>> 2da29ec5
 import { ResourceType } from 'interfaces/Resources';
 import { logAction } from 'utils/analytics';
 import { getLoggingParams } from 'utils/logUtils';
@@ -81,11 +69,8 @@
   statusCode: number | null;
   feature: FeatureMetadata;
   featureCode: FeatureCodeState;
-<<<<<<< HEAD
   featureLineage: FeatureLineageState;
-=======
   preview: FeaturePreviewDataState;
->>>>>>> 2da29ec5
 }
 
 export interface DispatchFromProps {
@@ -95,13 +80,10 @@
     source: string
   ) => GetFeatureRequest;
   getFeatureCodeDispatch: (key: string) => GetFeatureCodeRequest;
-<<<<<<< HEAD
   getFeatureLineageDispatch: (key: string) => GetFeatureLineageRequest;
-=======
   getFeaturePreviewDispatch: (
     payload: FeaturePreviewQueryParams
   ) => GetFeaturePreviewDataRequest;
->>>>>>> 2da29ec5
 }
 
 interface FeatureRouteParams {
@@ -185,11 +167,7 @@
   </div>
 );
 
-<<<<<<< HEAD
-export function renderTabs(featureCode, featureLineage) {
-=======
-export function renderTabs(featureCode, preview) {
->>>>>>> 2da29ec5
+export function renderTabs(featureCode, featureLineage, preview) {
   const tabInfo: TabInfo[] = [];
   tabInfo.push({
     content: (
@@ -201,7 +179,6 @@
     key: FEATURE_TAB.GEN_CODE,
     title: GEN_CODE_TAB_TITLE,
   });
-<<<<<<< HEAD
   if (isFeatureListLineageEnabled()) {
     const upstreamItems = featureLineage.featureLineage.upstream_entities;
     if (upstreamItems.length > 0) {
@@ -212,8 +189,6 @@
       });
     }
   }
-=======
-
   tabInfo.push({
     content: (
       <PreviewDataTable
@@ -225,7 +200,6 @@
     title: PREVIEW_DATA_TAB_TITLE,
   });
 
->>>>>>> 2da29ec5
   return (
     <TabsComponent
       tabs={tabInfo}
@@ -248,17 +222,12 @@
   isLoading,
   feature,
   featureCode,
-<<<<<<< HEAD
   featureLineage,
-  getFeatureDispatch,
-  getFeatureCodeDispatch,
+  preview,
   getFeatureLineageDispatch,
-=======
-  preview,
   getFeatureDispatch,
   getFeatureCodeDispatch,
   getFeaturePreviewDispatch,
->>>>>>> 2da29ec5
   location,
   match,
 }: FeaturePageProps) => {
@@ -271,15 +240,12 @@
       setKey(newKey);
       getFeatureDispatch(newKey, index, source);
       getFeatureCodeDispatch(newKey);
-<<<<<<< HEAD
       getFeatureLineageDispatch(newKey);
-=======
       getFeaturePreviewDispatch({
         version,
         feature_group: group,
         feature_name: name,
       });
->>>>>>> 2da29ec5
     }
   });
 
@@ -379,13 +345,9 @@
             </section>
           </section>
         </aside>
-<<<<<<< HEAD
         <main className="right-panel">
-          {renderTabs(featureCode, featureLineage)}
+          {renderTabs(featureCode, featureLineage, preview)}
         </main>
-=======
-        <main className="right-panel">{renderTabs(featureCode, preview)}</main>
->>>>>>> 2da29ec5
       </article>
     </div>
   );
@@ -396,11 +358,8 @@
   statusCode: state.feature.statusCode,
   feature: state.feature.feature,
   featureCode: state.feature.featureCode,
-<<<<<<< HEAD
   featureLineage: state.feature.featureLineage,
-=======
   preview: state.feature.preview,
->>>>>>> 2da29ec5
 });
 
 export const mapDispatchToProps = (dispatch: any) =>
@@ -408,11 +367,8 @@
     {
       getFeatureDispatch: getFeature,
       getFeatureCodeDispatch: getFeatureCode,
-<<<<<<< HEAD
       getFeatureLineageDispatch: getFeatureLineage,
-=======
       getFeaturePreviewDispatch: getFeaturePreviewData,
->>>>>>> 2da29ec5
     },
     dispatch
   );
